
const SHALLOW = { shallow: true };

const ESC = {
	'<': '&lt;',
	'>': '&gt;',
	'"': '&quot;',
	'&': '&amp;'
};

const EMPTY = {};

const HOP = Object.prototype.hasOwnProperty;

<<<<<<< HEAD
let encodeEntities = s => String(s).replace(/[<>"&]/g, a => ESC[a] || a);

/** Convert JSX to a string, rendering out all nested components along the way.
 *	@param {VNode} vnode		A VNode, generally created via JSX
 *	@param {Object} [options]	Options for the renderer
 *	@param {Boolean} [options.shallow=false]	Passing `true` stops at Component VNodes without rendering them. Note: a component located at the root will always be rendered.
 */
export function render(vnode, opts) {
	return internalRender(vnode, opts || EMPTY, true);
}

export function shallowRender(vnode, opts) {
	return internalRender(vnode, { shallow:true, ...(opts || EMPTY) }, true);
}

export default render;


function internalRender(vnode, opts, root) {
=======
let escape = s => String(s).replace(/[<>"&]/, escapeChar);

let escapeChar = a => ESC[a] || a;


/** Render Preact JSX + Components to an HTML string.
 *	@name render
 *	@function
 *	@param {VNode} vnode	JSX VNode to render.
 *	@param {Object} [options={}]	Rendering options
 *	@param {Boolean} [options.shallow=false]	If `true`, renders nested Components as HTML elements (`<Foo a="b" />`).
 *	@param {Boolean} [options.xml=false]		If `true`, uses self-closing tags for elements without children.
 *	@param {Object} [context={}]	Optionally pass an initial context object through the render path.
 */
renderToString.render = renderToString;


/** Only render elements, leaving Components inline as `<ComponentName ... />`.
 *	This method is just a convenience alias for `render(vnode, context, { shallow:true })`
 *	@name shallow
 *	@function
 *	@param {VNode} vnode	JSX VNode to render.
 *	@param {Object} [context={}]	Optionally pass an initial context object through the render path.
 */
renderToString.shallowRender = (vnode, context) => renderToString(vnode, context, SHALLOW);


/** You can actually skip preact entirely and import this empty Component base class (or not use a base class at all).
 *	preact-render-to-string doesn't use any of Preact's functionality to do its job.
 *	@name Component
 *	@class
 */
// renderToString.Component = function Component(){};


/** The default export is an alias of `render()`. */
export default function renderToString(vnode, context, opts, inner) {
>>>>>>> 2ff2aa0c
	let { nodeName, attributes, children } = vnode || EMPTY;
	context = context || {};

	// #text nodes
	if (!nodeName) {
		return encodeEntities(vnode);
	}

	// components
	if (typeof nodeName==='function') {
<<<<<<< HEAD
		if (opts.shallow===true && !root) {
			nodeName = getComponentName(nodeName);
=======
		if (opts && opts.shallow && inner) {
			nodeName = nodeName.prototype.displayName || nodeName.name;
>>>>>>> 2ff2aa0c
		}
		else {
			let props = { children, ...attributes },
				rendered;

			if (typeof nodeName.prototype.render!=='function') {
				// stateless functional components
<<<<<<< HEAD
				rendered = nodeName(props);
			}
			else {
				// class-based components
				let c = new nodeName(props);
				c.setProps(props, NO_RENDER);
				rendered = c.render(c.props = props, c.state);
			}

			return internalRender(rendered, opts, false);
=======
				rendered = nodeName(props, context);
			}
			else {
				// class-based components
				let c = new nodeName(props, context);
				c.props = props;
				c.context = context;
				rendered = c.render(c.props, c.state, c.context);

				if (c.getChildContext) {
					context = c.getChildContext();
				}
			}

			return renderToString(rendered, context, opts, true);
>>>>>>> 2ff2aa0c
		}
	}

	// render JSX to HTML
	let s = `<${nodeName}`,
		html;

	for (let name in attributes) {
		if (HOP.call(attributes, name)) {
			let v = attributes[name],
				type = typeof v;
			if (name==='className') {
				if (attributes['class']) continue;
				name = 'class';
			}
<<<<<<< HEAD
			if (v!==null && v!==undefined && typeof v!=='function') {
				s += ` ${name}="${encodeEntities(String(v))}"`;
=======
			if (name==='dangerouslySetInnerHTML') {
				html = v && v.__html;
			}
			else if (v!==null && v!==undefined && type!=='function') {
				s += ` ${name}="${escape(v)}"`;
>>>>>>> 2ff2aa0c
			}
		}
	}
	s += '>';
<<<<<<< HEAD
	if (children && children.length) {
		s += children.map( child => internalRender(child, opts, false) ).join('');
=======

	if (html) {
		s += html;
>>>>>>> 2ff2aa0c
	}
	else {
		let len = children && children.length;
		if (len) {
			for (let i=0; i<len; i++) {
				s += renderToString(children[i], context, opts, true);
			}
		}
		else if (opts && opts.xml) {
			return s.substring(0, s.length-1) + ' />';
		}
	}

	s += `</${nodeName}>`
	return s;
}

function getComponentName(component) {
	return component.displayName || component.name || component.prototype.displayName || component.prototype.name || (Function.prototype.toString.call(component).match(/\s([^\(]+)/) || EMPTY)[1] || 'Component';
}<|MERGE_RESOLUTION|>--- conflicted
+++ resolved
@@ -8,32 +8,9 @@
 	'&': '&amp;'
 };
 
-const EMPTY = {};
-
 const HOP = Object.prototype.hasOwnProperty;
 
-<<<<<<< HEAD
-let encodeEntities = s => String(s).replace(/[<>"&]/g, a => ESC[a] || a);
-
-/** Convert JSX to a string, rendering out all nested components along the way.
- *	@param {VNode} vnode		A VNode, generally created via JSX
- *	@param {Object} [options]	Options for the renderer
- *	@param {Boolean} [options.shallow=false]	Passing `true` stops at Component VNodes without rendering them. Note: a component located at the root will always be rendered.
- */
-export function render(vnode, opts) {
-	return internalRender(vnode, opts || EMPTY, true);
-}
-
-export function shallowRender(vnode, opts) {
-	return internalRender(vnode, { shallow:true, ...(opts || EMPTY) }, true);
-}
-
-export default render;
-
-
-function internalRender(vnode, opts, root) {
-=======
-let escape = s => String(s).replace(/[<>"&]/, escapeChar);
+let encodeEntities = s => String(s).replace(/[<>"&]/g, escapeChar);
 
 let escapeChar = a => ESC[a] || a;
 
@@ -70,7 +47,6 @@
 
 /** The default export is an alias of `render()`. */
 export default function renderToString(vnode, context, opts, inner) {
->>>>>>> 2ff2aa0c
 	let { nodeName, attributes, children } = vnode || EMPTY;
 	context = context || {};
 
@@ -81,13 +57,8 @@
 
 	// components
 	if (typeof nodeName==='function') {
-<<<<<<< HEAD
-		if (opts.shallow===true && !root) {
+		if (opts && opts.shallow && inner) {
 			nodeName = getComponentName(nodeName);
-=======
-		if (opts && opts.shallow && inner) {
-			nodeName = nodeName.prototype.displayName || nodeName.name;
->>>>>>> 2ff2aa0c
 		}
 		else {
 			let props = { children, ...attributes },
@@ -95,18 +66,6 @@
 
 			if (typeof nodeName.prototype.render!=='function') {
 				// stateless functional components
-<<<<<<< HEAD
-				rendered = nodeName(props);
-			}
-			else {
-				// class-based components
-				let c = new nodeName(props);
-				c.setProps(props, NO_RENDER);
-				rendered = c.render(c.props = props, c.state);
-			}
-
-			return internalRender(rendered, opts, false);
-=======
 				rendered = nodeName(props, context);
 			}
 			else {
@@ -121,8 +80,7 @@
 				}
 			}
 
-			return renderToString(rendered, context, opts, true);
->>>>>>> 2ff2aa0c
+			return renderToString(rendered, context, opts, !opts || opts.shallowHighOrder!==false);
 		}
 	}
 
@@ -132,34 +90,23 @@
 
 	for (let name in attributes) {
 		if (HOP.call(attributes, name)) {
-			let v = attributes[name],
-				type = typeof v;
+			let v = attributes[name];
 			if (name==='className') {
 				if (attributes['class']) continue;
 				name = 'class';
 			}
-<<<<<<< HEAD
-			if (v!==null && v!==undefined && typeof v!=='function') {
-				s += ` ${name}="${encodeEntities(String(v))}"`;
-=======
 			if (name==='dangerouslySetInnerHTML') {
 				html = v && v.__html;
 			}
-			else if (v!==null && v!==undefined && type!=='function') {
-				s += ` ${name}="${escape(v)}"`;
->>>>>>> 2ff2aa0c
+			else if (v!==null && v!==undefined && typeof v!=='function') {
+				s += ` ${name}="${encodeEntities(v)}"`;
 			}
 		}
 	}
 	s += '>';
-<<<<<<< HEAD
-	if (children && children.length) {
-		s += children.map( child => internalRender(child, opts, false) ).join('');
-=======
 
 	if (html) {
 		s += html;
->>>>>>> 2ff2aa0c
 	}
 	else {
 		let len = children && children.length;
@@ -175,7 +122,7 @@
 
 	s += `</${nodeName}>`
 	return s;
-}
+};
 
 function getComponentName(component) {
 	return component.displayName || component.name || component.prototype.displayName || component.prototype.name || (Function.prototype.toString.call(component).match(/\s([^\(]+)/) || EMPTY)[1] || 'Component';
